--- conflicted
+++ resolved
@@ -94,7 +94,6 @@
 					.or_else(|| {
 						queue_ready.wait(&mut queue);
 						queue.next_task()
-<<<<<<< HEAD
 					})
 			};
 
@@ -115,31 +114,6 @@
 									}
 								},
 								_ => (), // TODO: process other inventory types
-=======
-					}, Some)
-			};
-
-			match server_task {
-				// has new task
-				Some(server_task) => match server_task {
-					// `getdata` => `notfound` + `block` + ...
-					(peer_index, ServerTask::ServeGetData(inventory)) => {
-						let mut unknown_items: Vec<InventoryVector> = Vec::new();
-						let mut new_tasks: Vec<ServerTask> = Vec::new();
-						{
-							let chain = chain.read();
-							let storage = chain.storage();
-							for item in inventory {
-								match item.inv_type {
-									InventoryType::MessageBlock => {
-										match storage.block_number(&item.hash) {
-											Some(_) => new_tasks.push(ServerTask::ReturnBlock(item.hash.clone())),
-											None => unknown_items.push(item),
-										}
-									},
-									_ => (), // TODO: process other inventory types
-								}
->>>>>>> 28771ada
 							}
 						}
 					}
@@ -302,15 +276,9 @@
 	fn serve_getdata(&self, peer_index: usize, message: types::GetData) {
 		self.queue.lock().add_task(peer_index, ServerTask::ServeGetData(message.inventory));
 	}
-<<<<<<< HEAD
- 
+
 	fn serve_getblocks(&self, peer_index: usize, message: types::GetBlocks) {
 		if let Some(best_common_block) = self.locate_known_block_hash(message.block_locator_hashes) {
-=======
-
-	fn serve_getblocks(&mut self, peer_index: usize, message: types::GetBlocks) {
-		if let Some(best_common_block) = self.locate_known_block(message.block_locator_hashes) {
->>>>>>> 28771ada
 			trace!(target: "sync", "Best common block with peer#{} is block#{}: {:?}", peer_index, best_common_block.number, best_common_block.hash);
 			self.queue.lock().add_task(peer_index, ServerTask::ServeGetBlocks(best_common_block, message.hash_stop));
 		}
